# @package _group_
name: trainer
<<<<<<< HEAD
gpus: "0,1"
overfit_batches: 3
=======

gpus: 1  # Denotes the number of gpus to use. Set CUDA_VISIBLE_DEVICES env var to control which gpus are used.
overfit_batches: 0.0
>>>>>>> 3b663bbb
distributed_backend: "ddp"
precision: 16
limit_train_batches: 1.0
limit_val_batches: 1.0
limit_test_batches: 1.0
fast_dev_run: False
max_epochs: 1
resume_from_checkpoint: null<|MERGE_RESOLUTION|>--- conflicted
+++ resolved
@@ -1,13 +1,8 @@
 # @package _group_
 name: trainer
-<<<<<<< HEAD
-gpus: "0,1"
-overfit_batches: 3
-=======
 
 gpus: 1  # Denotes the number of gpus to use. Set CUDA_VISIBLE_DEVICES env var to control which gpus are used.
 overfit_batches: 0.0
->>>>>>> 3b663bbb
 distributed_backend: "ddp"
 precision: 16
 limit_train_batches: 1.0
