--- conflicted
+++ resolved
@@ -5,11 +5,8 @@
   - trainer: trainer
   - scheduler: disabled
   - logger: wandb
-<<<<<<< HEAD
   - checkpoint_callback: checkpoint_callback
-=======
   - callbacks: standard
->>>>>>> 2f742b79
 
   # To disable any .log files
   - hydra/job_logging: disabled
