from omegaconf import DictConfig
from pydantic.dataclasses import dataclass

from seg_lapa.config_parse.dataset_conf import DatasetConf
from seg_lapa.config_parse.optimizer_conf import OptimConf
from seg_lapa.config_parse.trainer_conf import TrainerConf
from seg_lapa.config_parse.model_conf import ModelConf
from seg_lapa.config_parse.scheduler_conf import SchedulerConf
from seg_lapa.config_parse.logger_conf import LoggerConf
<<<<<<< HEAD
from seg_lapa.config_parse.checkpoint_conf import CheckpointConf
from seg_lapa.config_parse import dataset_conf, optimizer_conf, trainer_conf, model_conf, scheduler_conf, logger_conf, checkpoint_conf
=======
from seg_lapa.config_parse.callbacks_conf import CallbacksConf
from seg_lapa.config_parse import (
    dataset_conf,
    optimizer_conf,
    trainer_conf,
    model_conf,
    scheduler_conf,
    logger_conf,
    callbacks_conf,
)
>>>>>>> 2f742b79


@dataclass(frozen=True)
class TrainConf:
    dataset: DatasetConf
    optimizer: OptimConf
    model: ModelConf
    trainer: TrainerConf
    scheduler: SchedulerConf
    logger: LoggerConf
<<<<<<< HEAD
    checkpoint_callback: CheckpointConf
=======
    callbacks: CallbacksConf
>>>>>>> 2f742b79


def parse_config(cfg: DictConfig) -> TrainConf:
    """Parses the config file read from hydra to populate the TrainConfig dataclass"""
    config = TrainConf(
        dataset=dataset_conf.validate_config_group(cfg.dataset),
        model=model_conf.validate_config_group(cfg.model),
        optimizer=optimizer_conf.validate_config_group(cfg.optimizer),
        trainer=trainer_conf.validate_config_group(cfg.trainer),
        scheduler=scheduler_conf.validate_config_group(cfg.scheduler),
        logger=logger_conf.validate_config_group(cfg.logger),
<<<<<<< HEAD
        checkpoint_callback=checkpoint_conf.validate_config_group(cfg.checkpoint_callback)
=======
        callbacks=callbacks_conf.validate_config_group(cfg.callbacks),
>>>>>>> 2f742b79
    )

    return config<|MERGE_RESOLUTION|>--- conflicted
+++ resolved
@@ -7,10 +7,8 @@
 from seg_lapa.config_parse.model_conf import ModelConf
 from seg_lapa.config_parse.scheduler_conf import SchedulerConf
 from seg_lapa.config_parse.logger_conf import LoggerConf
-<<<<<<< HEAD
 from seg_lapa.config_parse.checkpoint_conf import CheckpointConf
-from seg_lapa.config_parse import dataset_conf, optimizer_conf, trainer_conf, model_conf, scheduler_conf, logger_conf, checkpoint_conf
-=======
+# from seg_lapa.config_parse import dataset_conf, optimizer_conf, trainer_conf, model_conf, scheduler_conf, logger_conf, checkpoint_conf
 from seg_lapa.config_parse.callbacks_conf import CallbacksConf
 from seg_lapa.config_parse import (
     dataset_conf,
@@ -21,7 +19,6 @@
     logger_conf,
     callbacks_conf,
 )
->>>>>>> 2f742b79
 
 
 @dataclass(frozen=True)
@@ -32,11 +29,8 @@
     trainer: TrainerConf
     scheduler: SchedulerConf
     logger: LoggerConf
-<<<<<<< HEAD
+    callbacks: CallbacksConf
     checkpoint_callback: CheckpointConf
-=======
-    callbacks: CallbacksConf
->>>>>>> 2f742b79
 
 
 def parse_config(cfg: DictConfig) -> TrainConf:
@@ -48,11 +42,8 @@
         trainer=trainer_conf.validate_config_group(cfg.trainer),
         scheduler=scheduler_conf.validate_config_group(cfg.scheduler),
         logger=logger_conf.validate_config_group(cfg.logger),
-<<<<<<< HEAD
-        checkpoint_callback=checkpoint_conf.validate_config_group(cfg.checkpoint_callback)
-=======
+        checkpoint_callback=checkpoint_conf.validate_config_group(cfg.checkpoint_callback),
         callbacks=callbacks_conf.validate_config_group(cfg.callbacks),
->>>>>>> 2f742b79
     )
 
     return config