from abc import ABC, abstractmethod
from typing import Optional, Union, List

import pytorch_lightning as pl
from omegaconf import DictConfig
from pydantic.dataclasses import dataclass
from pytorch_lightning.loggers.base import LightningLoggerBase
from pytorch_lightning.callbacks import Callback

from seg_lapa.config_parse.conf_utils import asdict_filtered, validate_config_group_generic


@dataclass(frozen=True)
class TrainerConf(ABC):
    name: str

    @abstractmethod
<<<<<<< HEAD
    def get_trainer(self, pl_logger: LightningLoggerBase, checkpoint_callback: pl.callbacks) -> pl.Trainer:
=======
    def get_trainer(self, pl_logger: LightningLoggerBase, callbacks: List[Callback]) -> pl.Trainer:
>>>>>>> 2f742b79
        pass


@dataclass(frozen=True)
class TrainerConfig(TrainerConf):
    gpus: int
    overfit_batches: Union[float, int]
    distributed_backend: Optional[str]
    precision: int
    limit_train_batches: Union[float, int]
    limit_val_batches: Union[float, int]
    limit_test_batches: Union[float, int]
    fast_dev_run: Union[int, bool]
    max_epochs: int
    resume_from_checkpoint: Optional[str]
    log_every_n_steps: int

<<<<<<< HEAD
    def get_trainer(self, pl_logger, checkpoint_callback) -> pl.Trainer:
        trainer = pl.Trainer(logger=pl_logger, callbacks=[checkpoint_callback], **asdict_filtered(self))
=======
    def get_trainer(self, pl_logger: LightningLoggerBase, callbacks: List[Callback]) -> pl.Trainer:
        trainer = pl.Trainer(logger=pl_logger, callbacks=callbacks, **asdict_filtered(self))
>>>>>>> 2f742b79
        return trainer


valid_names = {"trainer": TrainerConfig}


def validate_config_group(cfg_subgroup: DictConfig) -> TrainerConf:
    validated_dataclass = validate_config_group_generic(
        cfg_subgroup, mapping_names_dataclass=valid_names, config_category="trainer"
    )
    return validated_dataclass<|MERGE_RESOLUTION|>--- conflicted
+++ resolved
@@ -15,11 +15,7 @@
     name: str
 
     @abstractmethod
-<<<<<<< HEAD
-    def get_trainer(self, pl_logger: LightningLoggerBase, checkpoint_callback: pl.callbacks) -> pl.Trainer:
-=======
     def get_trainer(self, pl_logger: LightningLoggerBase, callbacks: List[Callback]) -> pl.Trainer:
->>>>>>> 2f742b79
         pass
 
 
@@ -37,13 +33,8 @@
     resume_from_checkpoint: Optional[str]
     log_every_n_steps: int
 
-<<<<<<< HEAD
-    def get_trainer(self, pl_logger, checkpoint_callback) -> pl.Trainer:
-        trainer = pl.Trainer(logger=pl_logger, callbacks=[checkpoint_callback], **asdict_filtered(self))
-=======
     def get_trainer(self, pl_logger: LightningLoggerBase, callbacks: List[Callback]) -> pl.Trainer:
         trainer = pl.Trainer(logger=pl_logger, callbacks=callbacks, **asdict_filtered(self))
->>>>>>> 2f742b79
         return trainer
 
 
