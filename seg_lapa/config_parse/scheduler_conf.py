--- conflicted
+++ resolved
@@ -32,16 +32,7 @@
     step_size_down: Optional[int]
 
     def get_scheduler(self, optimizer: Optimizer) -> torch.optim.lr_scheduler.CyclicLR:
-<<<<<<< HEAD
-        # Clean the arguments
-        args = vars(self)
-        args.pop("name", None)
-        args.pop("__initialised__", None)
-
-        return torch.optim.lr_scheduler.CyclicLR(optimizer, cycle_momentum=False, **args)
-=======
         return torch.optim.lr_scheduler.CyclicLR(optimizer, cycle_momentum=False, **cleaned_asdict(self))
->>>>>>> f02e1ed1
 
 
 @dataclass(frozen=True)
@@ -65,16 +56,7 @@
     gamma: float
 
     def get_scheduler(self, optimizer: Optimizer) -> torch.optim.lr_scheduler.StepLR:
-<<<<<<< HEAD
-        # Clean the arguments
-        args = vars(self)
-        args.pop("name", None)
-        args.pop("__initialised__", None)
-
-        return torch.optim.lr_scheduler.StepLR(optimizer, **args)
-=======
         return torch.optim.lr_scheduler.StepLR(optimizer, **cleaned_asdict(self))
->>>>>>> f02e1ed1
 
 
 @dataclass(frozen=True)
@@ -89,14 +71,7 @@
     verbose: bool
 
     def get_scheduler(self, optimizer: Optimizer) -> torch.optim.lr_scheduler.ReduceLROnPlateau:
-<<<<<<< HEAD
-        # Clean the arguments
-        args = vars(self)
-        args.pop("name", None)
-        args.pop("__initialised__", None)
-=======
         return torch.optim.lr_scheduler.ReduceLROnPlateau(optimizer, **cleaned_asdict(self))
->>>>>>> f02e1ed1
 
 
 valid_names = {
@@ -108,21 +83,8 @@
 }
 
 
-<<<<<<< HEAD
-def validate_schedulerconf(cfg_scheduler: DictConfig) -> SchedulerConf:
-    try:
-        schedulerconf = valid_options[cfg_scheduler.name](**cfg_scheduler)
-    except KeyError:
-        raise ValueError(
-            f"Invalid Config: '{cfg_scheduler.name}' is not a valid scheduler. "
-            f"Valid Options: {list(valid_options.keys())}"
-        )
-
-    return schedulerconf
-=======
 def validate_config_group(cfg_subgroup: DictConfig) -> SchedulerConf:
     validated_dataclass = validate_config_group_generic(
         cfg_subgroup, mapping_names_dataclass=valid_names, config_category="scheduler"
     )
-    return validated_dataclass
->>>>>>> f02e1ed1
+    return validated_dataclass