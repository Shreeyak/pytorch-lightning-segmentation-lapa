--- conflicted
+++ resolved
@@ -26,37 +26,14 @@
     resize_w: int
 
     def get_datamodule(self) -> LaPaDataModule:
-<<<<<<< HEAD
-        # Clean the arguments
-        args = vars(self)
-        args.pop("name")
-        args.pop("__initialised__")
-=======
         return LaPaDataModule(**asdict_filtered(self))
->>>>>>> f02e1ed1
 
 
 valid_names = {"lapa": LapaConf}
 
-<<<<<<< HEAD
-valid_options = {"lapa": LapaConf}
-
-
-def validate_dataconf(cfg_dataset: DictConfig) -> DatasetConf:
-    try:
-        dataconf = valid_options[cfg_dataset.name](**cfg_dataset)
-    except KeyError:
-        raise ValueError(
-            f"Invalid Config: '{cfg_dataset.name}' is not a valid dataset. "
-            f"Valid Options: {list(valid_options.keys())}"
-        )
-
-    return dataconf
-=======
 
 def validate_config_group(cfg_subgroup: DictConfig) -> DatasetConf:
     validated_dataclass = validate_config_group_generic(
         cfg_subgroup, mapping_names_dataclass=valid_names, config_category="dataset"
     )
-    return validated_dataclass
->>>>>>> f02e1ed1
+    return validated_dataclass