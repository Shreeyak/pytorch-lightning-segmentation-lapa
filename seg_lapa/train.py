import os
from typing import Any, List, Optional

import hydra
import pytorch_lightning as pl
import torch
import wandb
from omegaconf import OmegaConf, DictConfig

from seg_lapa import metrics
from seg_lapa.config_parse import train_conf
from seg_lapa.config_parse.train_conf import TrainConf
from seg_lapa.loss_func import CrossEntropy2D
from seg_lapa.utils.path_check import get_project_root


LOGS_DIR = 'logs'


def fix_seeds(random_seed: Optional[int]) -> None:
    """Fix seeds for reproducibility.
    Ref:
        https://pytorch.org/docs/stable/notes/randomness.html

    Args:
        random_seed: If None, seeds not set. If int, uses value to seed.
    """
    if random_seed is not None:
        pl.seed_everything(random_seed)


class DeeplabV3plus(pl.LightningModule):
    def __init__(self, config: TrainConf, log_dir: str):
        super().__init__()
        self.cross_entropy_loss = CrossEntropy2D(loss_per_image=True, ignore_index=255)
        self.config = config
        self.model = self.config.model.get_model()
        self.log_dir = log_dir

        self.iou_train = metrics.Iou(num_classes=config.model.num_classes)
        self.iou_val = metrics.Iou(num_classes=config.model.num_classes)
        self.iou_test = metrics.Iou(num_classes=config.model.num_classes)

    def forward(self, x):
        """In lightning, forward defines the prediction/inference actions.
        This method can be called elsewhere in the LightningModule with: `outputs = self(inputs)`.
        """
        outputs = self.model(x)
        return outputs

    def training_step(self, batch, batch_idx):
        """Defines the train loop. It is independent of forward().
        Don’t use any cuda or .to(device) calls in the code. PL will move the tensors to the correct device.
        """
        inputs, labels = batch
        outputs = self.model(inputs)
        predictions = outputs.argmax(dim=1)

        # Calculate Loss
        loss = self.cross_entropy_loss(outputs, labels)

        """Log the value on GPU0 per step. Also log average of all steps at epoch_end."""
        # self.log("Train/loss", loss, on_step=True, on_epoch=True)
        """Log the avg. value across all GPUs per step. Also log average of all steps at epoch_end.
        Alternately, you can use the ops 'sum' or 'avg'.
        Using sync_dist is efficient. It adds extremely minor overhead for scalar values.
        """
        self.log("Train/loss", loss, on_step=True, on_epoch=True, sync_dist=True, sync_dist_op="avg")

        # Calculate Metrics
        self.iou_train(predictions, labels)

        return loss

    def validation_step(self, batch, batch_idx):
        inputs, labels = batch
        outputs = self.model(inputs)
        predictions = outputs.argmax(dim=1)

        # Calculate Loss
        loss = self.cross_entropy_loss(outputs, labels)
        self.log("Val/loss", loss, sync_dist=True, sync_dist_op="avg")

        # Calculate Metrics
        self.iou_val(predictions, labels)

        return {"val_loss": loss}

    def test_step(self, batch, batch_idx):
        inputs, labels = batch
        outputs = self.model(inputs)
        predictions = outputs.argmax(dim=1)

        # Calculate Loss
        loss = self.cross_entropy_loss(outputs, labels)
        self.log("Test/loss", loss, sync_dist=True, sync_dist_op="avg")

        # Calculate Metrics
        self.iou_test(predictions, labels)

        return {"test_loss": loss}

    def training_epoch_end(self, outputs: List[Any]):
        metrics_avg = self.iou_train.compute()
        self.log("Train/mIoU", metrics_avg.miou)
        self.iou_train.reset()

    def validation_epoch_end(self, outputs: List[Any]):
        metrics_avg = self.iou_val.compute()
        self.log("Val/mIoU", metrics_avg.miou)
        self.iou_val.reset()

    def test_epoch_end(self, outputs: List[Any]):
        metrics_avg = self.iou_test.compute()
        self.log("Test/mIoU", metrics_avg.miou)
        self.iou_test.reset()

    def configure_optimizers(self):
        optimizer = self.config.optimizer.get_optimizer(self.parameters())
        return optimizer


def create_log_dir(cfg):
    # Set the run ID: Read from config if resuming training, else generate unique id
    run_id = wandb.util.generate_id()

    # Create log dir
    log_root_dir = get_project_root() / LOGS_DIR
    log_dir = log_root_dir / run_id
    log_dir.mkdir(parents=True, exist_ok=True)

    # Save the input config file to logs dir
    OmegaConf.save(cfg, log_dir / "train.yaml")

    return log_dir, run_id



@hydra.main(config_path="config", config_name="train")
def main(cfg: DictConfig):
    local_rank = int(os.environ.get("LOCAL_RANK", 0))
    if local_rank == 0:
        print("\nGiven Config:\n", OmegaConf.to_yaml(cfg))

    config = train_conf.parse_config(cfg)
    if local_rank == 0:
        print("\nResolved Dataclass:\n", config, "\n")

<<<<<<< HEAD
    log_dir, run_id = create_log_dir(cfg)
    wb_logger = config.logger.get_logger(cfg, run_id, get_project_root())
    model = DeeplabV3plus(config, log_dir)
    callbacks = config.callbacks.get_callbacks_list(log_dir)
    trainer = config.trainer.get_trainer(wb_logger, callbacks)
=======
    fix_seeds(config.random_seed)

    wb_logger = config.logger.get_logger(cfg)
    trainer = config.trainer.get_trainer(wb_logger)
    model = DeeplabV3plus(config)
>>>>>>> 2e45e7c8
    dm = config.dataset.get_datamodule()

    # Run Training
    trainer.fit(model, datamodule=dm)

    # Run Testing
    result = trainer.test(ckpt_path=None)  # Prints the final result

    wandb.finish()


if __name__ == "__main__":
    main()<|MERGE_RESOLUTION|>--- conflicted
+++ resolved
@@ -14,7 +14,7 @@
 from seg_lapa.utils.path_check import get_project_root
 
 
-LOGS_DIR = 'logs'
+LOGS_DIR = "logs"
 
 
 def fix_seeds(random_seed: Optional[int]) -> None:
@@ -135,7 +135,6 @@
     return log_dir, run_id
 
 
-
 @hydra.main(config_path="config", config_name="train")
 def main(cfg: DictConfig):
     local_rank = int(os.environ.get("LOCAL_RANK", 0))
@@ -146,19 +145,13 @@
     if local_rank == 0:
         print("\nResolved Dataclass:\n", config, "\n")
 
-<<<<<<< HEAD
+    fix_seeds(config.random_seed)
     log_dir, run_id = create_log_dir(cfg)
+
     wb_logger = config.logger.get_logger(cfg, run_id, get_project_root())
     model = DeeplabV3plus(config, log_dir)
     callbacks = config.callbacks.get_callbacks_list(log_dir)
     trainer = config.trainer.get_trainer(wb_logger, callbacks)
-=======
-    fix_seeds(config.random_seed)
-
-    wb_logger = config.logger.get_logger(cfg)
-    trainer = config.trainer.get_trainer(wb_logger)
-    model = DeeplabV3plus(config)
->>>>>>> 2e45e7c8
     dm = config.dataset.get_datamodule()
 
     # Run Training
